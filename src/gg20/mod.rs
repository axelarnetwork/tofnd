--- conflicted
+++ resolved
@@ -171,48 +171,6 @@
 mod protocol;
 mod sign;
 
-<<<<<<< HEAD
-=======
-// convenience constructors
-impl proto::MessageOut {
-    fn new_bcast(bcast: &[u8]) -> Self {
-        Self::new_traffic("", bcast, true)
-    }
-    fn new_p2p(receiver_id: &str, p2p: &[u8]) -> Self {
-        Self::new_traffic(receiver_id, p2p, false)
-    }
-    fn new_traffic(receiver_id: &str, msg: &[u8], is_broadcast: bool) -> Self {
-        proto::MessageOut {
-            data: Some(proto::message_out::Data::Traffic(proto::TrafficOut {
-                to_party_uid: receiver_id.to_string(),
-                payload: msg.to_vec(),
-                is_broadcast,
-            })),
-        }
-    }
-    fn new_keygen_result(result: &[u8]) -> Self {
-        proto::MessageOut {
-            data: Some(proto::message_out::Data::KeygenResult(result.to_vec())),
-        }
-    }
-    fn new_sign_result(result: SignOutput) -> Self {
-        let response: Vec<u8>;
-        if let Err(criminals) = result {
-            warn!("Criminals detected! {:?}", criminals);
-            // TODO temporarily use a dummy Vec<u8> if the result is a Criminal vector
-            // when Criminal struct is incorporated to protobuf, this will have to change
-            response = vec![42; criminals.len()];
-        } else {
-            response = result.unwrap();
-        }
-        // TODO TEMPORARY assume success
-        proto::MessageOut {
-            data: Some(proto::message_out::Data::SignResult(response)),
-        }
-    }
-}
-
->>>>>>> f44a560d
 pub(super) async fn route_messages(
     in_stream: &mut tonic::Streaming<proto::MessageIn>,
     mut out_channels: Vec<mpsc::UnboundedSender<Option<proto::TrafficIn>>>,
