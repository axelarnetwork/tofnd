--- conflicted
+++ resolved
@@ -254,12 +254,8 @@
 // waiting group for all sign workers
 async fn wait_threads_and_send_sign(
     aggregator_receivers: Vec<oneshot::Receiver<Result<SignOutput, TofndError>>>,
-<<<<<<< HEAD
-    stream_out_sender: &mut mpsc::Sender<Result<proto::MessageOut, Status>>,
+    stream_out_sender: &mut mpsc::UnboundedSender<Result<proto::MessageOut, Status>>,
     participant_uids: &[String],
-=======
-    stream_out_sender: &mut mpsc::UnboundedSender<Result<proto::MessageOut, Status>>,
->>>>>>> 9c710fa9
 ) -> Result<(), TofndError> {
     //  wait all sign threads and get signature
     let mut sign_output = None;
@@ -269,17 +265,10 @@
     let sign_output = sign_output.ok_or("no output returned from waitgroup")?;
 
     // send signature to client
-<<<<<<< HEAD
-    stream_out_sender
-        .send(Ok(proto::MessageOut::new_sign_result(
-            participant_uids,
-            sign_output,
-        )))
-        .await?;
-=======
-    stream_out_sender.send(Ok(proto::MessageOut::new_sign_result(sign_output)))?;
->>>>>>> 9c710fa9
-
+    stream_out_sender.send(Ok(proto::MessageOut::new_sign_result(
+        participant_uids,
+        sign_output,
+    )))?;
     Ok(())
 }
 
