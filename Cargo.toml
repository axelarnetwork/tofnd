[package]
name = "tofnd"
<<<<<<< HEAD
version = "1.0.0"
=======
version = "0.11.0"
>>>>>>> 17fbe76f
authors = ["Gus Gutoski <gus@axelar.network>", "Stelios Daveas <stelios@axelar.network>"]
edition = "2021"
license = "MIT OR Apache-2.0"

[dependencies]
<<<<<<< HEAD
tofn = { git = "https://github.com/axelarnetwork/tofn", branch = "update-deps"}
=======
tonic = "0.6"
tofn = { version = "1.0" }
# tofn = { path = "../tofn" }
sled = {version = "0.34", default-features = false}
>>>>>>> 17fbe76f

# logging
log = { version = "0.4",default-features = false }
tracing = { version = "0.1", default-features = false }
tracing-subscriber = { version = "0.3", features = ["json", "env-filter"] }
atty = { version = "0.2", default-features = false }

# CLI args
clap = { version = "3.2", default-features = false, features = ["std", "cargo", "env"] }

# kv store
sled = { version = "0.34", default-features = false }
serde = { version = "1.0", features = ["derive"], default-features = false }
dirs = { version = "5.0", default-features = false }

# kv store encryption
chacha20poly1305 = { version = "0.10", features = ["alloc"], default-features = false }
rand = { version = "0.8", default-features = false }
rpassword = { version = "7.3", default-features = false }
scrypt = { version = "0.11", default-features = false, features = ["std"] }

# gRPC server
tonic = { version = "0.6" } # ensure tonic-build version matches this
prost = { version = "0.9" }

# async runtime
tokio = { version = "1.38", features = ["rt-multi-thread", "macros", "signal", "net", "sync"], default-features = false }
tokio-stream = { version = "0.1.15", features = ["net"], default-features = false }
futures-util = { version = "0.3", default-features = false }

# mnemonic
tiny-bip39 = { version = "1.0.0", default-features = false}
zeroize = { version = "1.8", features = ["zeroize_derive"], default-features = false}

# error handling
thiserror = { version = "1.0", default-features = false }
anyhow = { version = "1.0", default-features = false }

[build-dependencies]
tonic-build = { version = "0.6" }

[dev-dependencies]
lazy_static = { version = "1.5", default-features = false}
# enable logging for tests
tracing-test = { version = "0.2", default-features = false }

testdir = { version = "0.9", default-features = false }

# Don't abort in case there is a panic to clean up data
[profile.dev]
panic = "unwind"

[profile.release]
panic = "unwind"

[features]<|MERGE_RESOLUTION|>--- conflicted
+++ resolved
@@ -1,23 +1,12 @@
 [package]
 name = "tofnd"
-<<<<<<< HEAD
 version = "1.0.0"
-=======
-version = "0.11.0"
->>>>>>> 17fbe76f
 authors = ["Gus Gutoski <gus@axelar.network>", "Stelios Daveas <stelios@axelar.network>"]
 edition = "2021"
 license = "MIT OR Apache-2.0"
 
 [dependencies]
-<<<<<<< HEAD
-tofn = { git = "https://github.com/axelarnetwork/tofn", branch = "update-deps"}
-=======
-tonic = "0.6"
 tofn = { version = "1.0" }
-# tofn = { path = "../tofn" }
-sled = {version = "0.34", default-features = false}
->>>>>>> 17fbe76f
 
 # logging
 log = { version = "0.4",default-features = false }
